--- conflicted
+++ resolved
@@ -623,6 +623,9 @@
     # Cluster the neurons based on C
     neuron_perm, neuron_clusters = cluster_neruons(best_model)
 
+    # Perform neuron identification task
+    # heldout_neuron_identification_corr()
+    
     # Save out the results
     results = dict(
         xtrains=xtrains,
@@ -647,27 +650,4 @@
     with open(os.path.join(results_dir, "lds_data.pkl"), "wb") as f:
         pickle.dump(results, f)
 
-<<<<<<< HEAD
-    print("Finished.")
-    
-    # Plotting
-    # plot_likelihoods(fit_results)
-    # plot_best_model_results(best_model,
-    #                         do_plot_pca=False,
-    #                         do_plot_x_3d=True,
-    #                         do_plot_x_2d=False,
-    #                         do_plot_sigmasq=False,
-    #                         do_plot_xcorr=False,
-    #                         do_plot_similarity=False,
-    #                         do_plot_cluster_embedding=False,
-    #                         do_plot_cluster_locations=False,
-    #                         do_plot_data=False,
-    #                         do_plot_data_wide=False,
-    #                         do_plot_data_zoom=False,
-    #                         do_plot_data_as_matrix=False,
-    #                         do_plot_cluster_types=False
-    #                         )
-
-=======
->>>>>>> f0e2cbba
-    # heldout_neuron_identification_corr()+    print("Finished.")